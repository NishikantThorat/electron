From 0000000000000000000000000000000000000000 Mon Sep 17 00:00:00 2001
From: Shelley Vohr <shelley.vohr@gmail.com>
Date: Fri, 7 Jun 2019 13:59:37 -0700
Subject: fix: printing

Add changeset that was previously applied to sources in chromium_src. The
majority of changes originally come from these PRs:
  * https://github.com/electron/electron/pull/1835
  * https://github.com/electron/electron/pull/8596

This patch also fixes callback for manual user cancellation and success.

diff --git a/chrome/browser/printing/print_job_worker.cc b/chrome/browser/printing/print_job_worker.cc
index 88a6142eea4c7a219c08fe3463c44711f5c9fada..81db315a0036a123658697aa677e2356d1e56dfb 100644
--- a/chrome/browser/printing/print_job_worker.cc
+++ b/chrome/browser/printing/print_job_worker.cc
@@ -21,12 +21,12 @@
 #include "chrome/browser/browser_process.h"
 #include "chrome/browser/chrome_notification_types.h"
 #include "chrome/browser/printing/print_job.h"
-#include "chrome/grit/generated_resources.h"
 #include "content/public/browser/browser_task_traits.h"
 #include "content/public/browser/browser_thread.h"
 #include "content/public/browser/notification_service.h"
 #include "content/public/browser/render_frame_host.h"
 #include "content/public/browser/web_contents.h"
+#include "electron/grit/electron_resources.h"
 #include "printing/print_job_constants.h"
 #include "printing/printed_document.h"
 #include "printing/printing_utils.h"
@@ -225,7 +225,15 @@ void PrintJobWorker::UpdatePrintSettingsFromPOD(
 
 void PrintJobWorker::GetSettingsDone(SettingsCallback callback,
                                      PrintingContext::Result result) {
-  std::move(callback).Run(printing_context_->settings(), result);
+  if (result == PrintingContext::CANCEL) {
+    print_job_->PostTask(
+      FROM_HERE,
+      base::BindOnce(&NotificationCallback, base::RetainedRef(print_job_),
+                    JobEventDetails::USER_INIT_CANCELED, 0,
+                    base::RetainedRef(document_)));
+  } else {
+    std::move(callback).Run(printing_context_->settings(), result);
+  }
 }
 
 void PrintJobWorker::GetSettingsWithUI(int document_page_count,
diff --git a/chrome/browser/printing/print_view_manager_base.cc b/chrome/browser/printing/print_view_manager_base.cc
<<<<<<< HEAD
index 0c779b5f2c26b165f3094742f64f34e2a94570fb..af1bd18d21376f2bd6cac5e3fb661def5afa6f0e 100644
=======
index 7ba43aada1ac44827cca264d6f37814e4a91f458..c41b0c24974147e847baa21b9b48926158311aa0 100644
>>>>>>> ba96cdb7
--- a/chrome/browser/printing/print_view_manager_base.cc
+++ b/chrome/browser/printing/print_view_manager_base.cc
@@ -27,10 +27,7 @@
 #include "chrome/browser/printing/print_view_manager_common.h"
 #include "chrome/browser/printing/printer_query.h"
 #include "chrome/browser/profiles/profile.h"
-#include "chrome/browser/ui/simple_message_box.h"
-#include "chrome/browser/ui/webui/print_preview/printer_handler.h"
 #include "chrome/common/pref_names.h"
-#include "chrome/grit/generated_resources.h"
 #include "components/prefs/pref_service.h"
 #include "components/printing/browser/print_composite_client.h"
 #include "components/printing/browser/print_manager_utils.h"
@@ -45,6 +42,7 @@
 #include "content/public/browser/render_process_host.h"
 #include "content/public/browser/render_view_host.h"
 #include "content/public/browser/web_contents.h"
+#include "electron/grit/electron_resources.h"
 #include "mojo/public/cpp/system/buffer.h"
 #include "printing/buildflags/buildflags.h"
 #include "printing/metafile_skia.h"
@@ -64,6 +62,8 @@ using PrintSettingsCallback =
     base::OnceCallback<void(std::unique_ptr<PrinterQuery>)>;
 
 void ShowWarningMessageBox(const base::string16& message) {
+  LOG(ERROR) << "Invalid printer settings " << message;
+#if 0
   // Runs always on the UI thread.
   static bool is_dialog_shown = false;
   if (is_dialog_shown)
@@ -72,6 +72,7 @@ void ShowWarningMessageBox(const base::string16& message) {
   base::AutoReset<bool> auto_reset(&is_dialog_shown, true);
 
   chrome::ShowWarningMessageBox(nullptr, base::string16(), message);
+  #endif
 }
 
 #if BUILDFLAG(ENABLE_PRINT_PREVIEW)
@@ -111,12 +112,14 @@ PrintViewManagerBase::PrintViewManagerBase(content::WebContents* web_contents)
       queue_(g_browser_process->print_job_manager()->queue()),
       weak_ptr_factory_(this) {
   DCHECK(queue_);
+  #if 0
   Profile* profile =
       Profile::FromBrowserContext(web_contents->GetBrowserContext());
   printing_enabled_.Init(
       prefs::kPrintingEnabled, profile->GetPrefs(),
       base::Bind(&PrintViewManagerBase::UpdatePrintingEnabled,
                  weak_ptr_factory_.GetWeakPtr()));
+  #endif
 }
 
 PrintViewManagerBase::~PrintViewManagerBase() {
@@ -124,12 +127,14 @@ PrintViewManagerBase::~PrintViewManagerBase() {
   DisconnectFromCurrentPrintJob();
 }
 
-bool PrintViewManagerBase::PrintNow(content::RenderFrameHost* rfh) {
+bool PrintViewManagerBase::PrintNow(content::RenderFrameHost* rfh,
+                                    std::unique_ptr<IPC::Message> message,
+                                    CompletionCallback callback) {
   DisconnectFromCurrentPrintJob();
 
   SetPrintingRFH(rfh);
-  int32_t id = rfh->GetRoutingID();
-  return PrintNowInternal(rfh, std::make_unique<PrintMsg_PrintPages>(id));
+  callback_ = std::move(callback);
+  return PrintNowInternal(rfh, std::move(message));
 }
 
 #if BUILDFLAG(ENABLE_PRINT_PREVIEW)
@@ -245,9 +250,9 @@ void PrintViewManagerBase::StartLocalPrintJob(
 void PrintViewManagerBase::UpdatePrintingEnabled() {
   DCHECK_CURRENTLY_ON(content::BrowserThread::UI);
   // The Unretained() is safe because ForEachFrame() is synchronous.
-  web_contents()->ForEachFrame(base::BindRepeating(
-      &PrintViewManagerBase::SendPrintingEnabled, base::Unretained(this),
-      printing_enabled_.GetValue()));
+  web_contents()->ForEachFrame(
+      base::BindRepeating(&PrintViewManagerBase::SendPrintingEnabled,
+                          base::Unretained(this), true));
 }
 
 void PrintViewManagerBase::NavigationStopped() {
@@ -339,7 +344,7 @@ void PrintViewManagerBase::OnPrintingFailed(int cookie) {
   PrintManager::OnPrintingFailed(cookie);
 
 #if BUILDFLAG(ENABLE_PRINT_PREVIEW)
-  ShowPrintErrorDialog();
+  // ShowPrintErrorDialog();
 #endif
 
   ReleasePrinterQuery();
<<<<<<< HEAD
@@ -598,6 +603,9 @@ void PrintViewManagerBase::ReleasePrintJob() {
=======
@@ -436,9 +441,12 @@ void PrintViewManagerBase::OnNotifyPrintJobEvent(
           content::NotificationService::NoDetails());
       break;
     }
-    case JobEventDetails::USER_INIT_DONE:
-    case JobEventDetails::DEFAULT_INIT_DONE:
     case JobEventDetails::USER_INIT_CANCELED: {
+      ReleasePrintJob();
+      break;
+    }
+    case JobEventDetails::USER_INIT_DONE:
+    case JobEventDetails::DEFAULT_INIT_DONE: {
       NOTREACHED();
       break;
     }
@@ -532,9 +540,6 @@ bool PrintViewManagerBase::CreateNewPrintJob(PrinterQuery* query) {
   DCHECK(!quit_inner_loop_);
   DCHECK(query);
 
-  // Disconnect the current |print_job_|.
-  DisconnectFromCurrentPrintJob();
-
   // We can't print if there is no renderer.
   if (!web_contents()->GetRenderViewHost() ||
       !web_contents()->GetRenderViewHost()->IsRenderViewLive()) {
@@ -544,8 +549,6 @@ bool PrintViewManagerBase::CreateNewPrintJob(PrinterQuery* query) {
   DCHECK(!print_job_);
   print_job_ = base::MakeRefCounted<PrintJob>();
   print_job_->Initialize(query, RenderSourceName(), number_pages_);
-  registrar_.Add(this, chrome::NOTIFICATION_PRINT_JOB_EVENT,
-                 content::Source<PrintJob>(print_job_.get()));
   printing_succeeded_ = false;
   return true;
 }
@@ -594,6 +597,9 @@ void PrintViewManagerBase::ReleasePrintJob() {
>>>>>>> ba96cdb7
   content::RenderFrameHost* rfh = printing_rfh_;
   printing_rfh_ = nullptr;
 
+  if (!callback_.is_null())
+    std::move(callback_).Run(printing_succeeded_);
+
   if (!print_job_)
     return;
 
@@ -604,7 +610,7 @@ void PrintViewManagerBase::ReleasePrintJob() {
   }
 
   registrar_.Remove(this, chrome::NOTIFICATION_PRINT_JOB_EVENT,
-                    content::Source<PrintJob>(print_job_.get()));
+                    content::NotificationService::AllSources());
   // Don't close the worker thread.
   print_job_ = nullptr;
 }
@@ -674,6 +680,9 @@ bool PrintViewManagerBase::PrintNowInternal(
   // Don't print / print preview interstitials or crashed tabs.
   if (web_contents()->ShowingInterstitialPage() || web_contents()->IsCrashed())
     return false;
+
+  registrar_.Add(this, chrome::NOTIFICATION_PRINT_JOB_EVENT,
+                content::NotificationService::AllSources());
   return rfh->Send(message.release());
 }
 
diff --git a/chrome/browser/printing/print_view_manager_base.h b/chrome/browser/printing/print_view_manager_base.h
<<<<<<< HEAD
index f3e23125001c0eebebdb2e211d069cd3feb523d8..8f20b5164c35c0ed0e6952058b98f93258700bf5 100644
=======
index cf074791d0e2e17bbf8cf0b000b8d63e235b7deb..c12107d0af1291c113e05bc1a9cc87e2466c8610 100644
>>>>>>> ba96cdb7
--- a/chrome/browser/printing/print_view_manager_base.h
+++ b/chrome/browser/printing/print_view_manager_base.h
@@ -39,6 +39,8 @@ class PrintJob;
 class PrintQueriesQueue;
 class PrinterQuery;
 
+using CompletionCallback = base::OnceCallback<void(bool)>;
+
 // Base class for managing the print commands for a WebContents.
 class PrintViewManagerBase : public content::NotificationObserver,
                              public PrintManager {
@@ -48,7 +50,9 @@ class PrintViewManagerBase : public content::NotificationObserver,
   // Prints the current document immediately. Since the rendering is
   // asynchronous, the actual printing will not be completed on the return of
   // this function. Returns false if printing is impossible at the moment.
-  virtual bool PrintNow(content::RenderFrameHost* rfh);
+  virtual bool PrintNow(content::RenderFrameHost* rfh,
+                        std::unique_ptr<IPC::Message> message,
+                        CompletionCallback callback);
 
 #if BUILDFLAG(ENABLE_PRINT_PREVIEW)
   // Prints the document in |print_data| with settings specified in
@@ -195,6 +199,9 @@ class PrintViewManagerBase : public content::NotificationObserver,
   // The current RFH that is printing with a system printing dialog.
   content::RenderFrameHost* printing_rfh_;
 
+  // Respond with success of the print job.
+  CompletionCallback callback_;
+
   // Indication of success of the print job.
   bool printing_succeeded_;
 
diff --git a/chrome/browser/printing/printing_message_filter.cc b/chrome/browser/printing/printing_message_filter.cc
<<<<<<< HEAD
index 505d662ee16f34c5581dae5635242127f35a8ebb..0f424eed38ec9baad7383fe948845d96756f3ff8 100644
=======
index 1f79e7b127f35e2eaef923af5c4a5f0a7e5250a5..327b37dfbb84c60d7f0e339c3c4cb8ca3b3c9b26 100644
>>>>>>> ba96cdb7
--- a/chrome/browser/printing/printing_message_filter.cc
+++ b/chrome/browser/printing/printing_message_filter.cc
@@ -21,6 +21,7 @@
 #include "components/keyed_service/content/browser_context_keyed_service_shutdown_notifier_factory.h"
 #include "components/printing/browser/print_manager_utils.h"
 #include "components/printing/common/print_messages.h"
+#include "content/public/browser/browser_context.h"
 #include "content/public/browser/browser_task_traits.h"
 #include "content/public/browser/render_frame_host.h"
 #include "content/public/browser/web_contents.h"
@@ -89,20 +90,23 @@ void PrintingMessageFilter::SetDelegateForTesting(TestDelegate* delegate) {
   g_test_delegate = delegate;
 }
 
-PrintingMessageFilter::PrintingMessageFilter(int render_process_id,
-                                             Profile* profile)
+PrintingMessageFilter::PrintingMessageFilter(
+    int render_process_id,
+    content::BrowserContext* browser_context)
     : BrowserMessageFilter(PrintMsgStart),
       render_process_id_(render_process_id),
       queue_(g_browser_process->print_job_manager()->queue()) {
   DCHECK(queue_.get());
   printing_shutdown_notifier_ =
       PrintingMessageFilterShutdownNotifierFactory::GetInstance()
-          ->Get(profile)
+          ->Get(browser_context)
           ->Subscribe(base::Bind(&PrintingMessageFilter::ShutdownOnUIThread,
                                  base::Unretained(this)));
+  #if 0
   is_printing_enabled_.Init(prefs::kPrintingEnabled, profile->GetPrefs());
   is_printing_enabled_.MoveToThread(
       base::CreateSingleThreadTaskRunnerWithTraits({BrowserThread::IO}));
+  #endif
 }
 
 PrintingMessageFilter::~PrintingMessageFilter() {
@@ -137,11 +141,13 @@ bool PrintingMessageFilter::OnMessageReceived(const IPC::Message& message) {
 
 void PrintingMessageFilter::OnGetDefaultPrintSettings(IPC::Message* reply_msg) {
   DCHECK_CURRENTLY_ON(BrowserThread::IO);
<<<<<<< HEAD
+#if 0
=======
   scoped_refptr<PrinterQuery> printer_query;
+  #if 0
>>>>>>> ba96cdb7
   if (!is_printing_enabled_.GetValue()) {
     // Reply with NULL query.
     OnGetDefaultPrintSettingsReply(nullptr, reply_msg);
     return;
   }
<<<<<<< HEAD
+#endif
   std::unique_ptr<PrinterQuery> printer_query = queue_->PopPrinterQuery(0);
   if (!printer_query) {
=======
+  #endif
   printer_query = queue_->PopPrinterQuery(0);
   if (!printer_query.get()) {
>>>>>>> ba96cdb7
     printer_query =
@@ -227,11 +233,13 @@ void PrintingMessageFilter::OnScriptedPrintReply(
 void PrintingMessageFilter::OnUpdatePrintSettings(int document_cookie,
                                                   base::Value job_settings,
                                                   IPC::Message* reply_msg) {
<<<<<<< HEAD
+#if 0
=======
   scoped_refptr<PrinterQuery> printer_query;
+  #if 0
>>>>>>> ba96cdb7
   if (!is_printing_enabled_.GetValue()) {
     // Reply with NULL query.
     OnUpdatePrintSettingsReply(nullptr, reply_msg);
     return;
   }
<<<<<<< HEAD
+#endif
   std::unique_ptr<PrinterQuery> printer_query =
       queue_->PopPrinterQuery(document_cookie);
   if (!printer_query) {
=======
+  #endif
   printer_query = queue_->PopPrinterQuery(document_cookie);
   if (!printer_query.get()) {
     printer_query = queue_->CreatePrinterQuery(
>>>>>>> ba96cdb7
@@ -295,7 +303,7 @@ void PrintingMessageFilter::OnUpdatePrintSettingsReply(
 #if BUILDFLAG(ENABLE_PRINT_PREVIEW)
 void PrintingMessageFilter::OnCheckForCancel(const PrintHostMsg_PreviewIds& ids,
                                              bool* cancel) {
-  *cancel = PrintPreviewUI::ShouldCancelRequest(ids);
+  *cancel = false;
 }
 #endif
 
diff --git a/chrome/browser/printing/printing_message_filter.h b/chrome/browser/printing/printing_message_filter.h
index 9fbea6d0a2dbe55b1d600fbc217dee5aa8ae8cd5..de9bd267e408c02fd4da7d903523c0e6305088d5 100644
--- a/chrome/browser/printing/printing_message_filter.h
+++ b/chrome/browser/printing/printing_message_filter.h
@@ -24,6 +24,10 @@ struct PrintHostMsg_ScriptedPrint_Params;
 struct PrintMsg_Print_Params;
 class Profile;
 
+namespace content {
+class BrowserContext;
+}
+
 namespace printing {
 
 class PrintQueriesQueue;
@@ -44,7 +48,8 @@ class PrintingMessageFilter : public content::BrowserMessageFilter {
 
   static void SetDelegateForTesting(TestDelegate* delegate);
 
-  PrintingMessageFilter(int render_process_id, Profile* profile);
+  PrintingMessageFilter(int render_process_id,
+                        content::BrowserContext* browser_context);
 
   // content::BrowserMessageFilter:
   bool OnMessageReceived(const IPC::Message& message) override;
diff --git a/components/printing/common/print_messages.h b/components/printing/common/print_messages.h
index 1802034a6e15a6ad8b0d9591cfb79ba5873dc982..a827091facdb4f6b1d74ce826c3492ced27c008e 100644
--- a/components/printing/common/print_messages.h
+++ b/components/printing/common/print_messages.h
@@ -368,7 +368,10 @@ IPC_MESSAGE_ROUTED0(PrintMsg_PrintNodeUnderContextMenu)
 #if BUILDFLAG(ENABLE_PRINTING)
 // Tells the RenderFrame to switch the CSS to print media type, renders every
 // requested pages and switch back the CSS to display media type.
-IPC_MESSAGE_ROUTED0(PrintMsg_PrintPages)
+IPC_MESSAGE_ROUTED3(PrintMsg_PrintPages,
+                    bool /* silent print */,
+                    bool /* print page's background */,
+                    base::DictionaryValue /* settings */)
 
 // Like PrintMsg_PrintPages, but using the print preview document's frame/node.
 IPC_MESSAGE_ROUTED0(PrintMsg_PrintForSystemDialog)
diff --git a/components/printing/renderer/print_render_frame_helper.cc b/components/printing/renderer/print_render_frame_helper.cc
<<<<<<< HEAD
index a1b05e5b3d433b03b9459e024ae9a5a4422ec590..e06594d45abb1a4a1786c738059ffe9f9fd48686 100644
=======
index 74f26daa76a22c749007f06a7f4eeeafb8bb297b..2910edeefff446c2f178123185ee01c199df80be 100644
>>>>>>> ba96cdb7
--- a/components/printing/renderer/print_render_frame_helper.cc
+++ b/components/printing/renderer/print_render_frame_helper.cc
@@ -1114,7 +1114,9 @@ void PrintRenderFrameHelper::ScriptedPrint(bool user_initiated) {
     web_frame->DispatchBeforePrintEvent();
     if (!weak_this)
       return;
-    Print(web_frame, blink::WebNode(), PrintRequestType::kScripted);
+    Print(web_frame, blink::WebNode(), PrintRequestType::kScripted,
+          false /* silent */, false /* print_background */,
+          base::DictionaryValue() /* new_settings */);
     if (weak_this)
       web_frame->DispatchAfterPrintEvent();
   }
@@ -1162,7 +1164,10 @@ void PrintRenderFrameHelper::OnDestruct() {
   delete this;
 }
 
-void PrintRenderFrameHelper::OnPrintPages() {
+void PrintRenderFrameHelper::OnPrintPages(
+    bool silent,
+    bool print_background,
+    const base::DictionaryValue& settings) {
   if (ipc_nesting_level_ > 1)
     return;
 
@@ -1175,7 +1180,8 @@ void PrintRenderFrameHelper::OnPrintPages() {
   // If we are printing a PDF extension frame, find the plugin node and print
   // that instead.
   auto plugin = delegate_->GetPdfElement(frame);
-  Print(frame, plugin, PrintRequestType::kRegular);
+  Print(frame, plugin, PrintRequestType::kRegular,
+        silent, print_background, settings);
   if (weak_this)
     frame->DispatchAfterPrintEvent();
   // WARNING: |this| may be gone at this point. Do not do any more work here and
@@ -1192,7 +1198,7 @@ void PrintRenderFrameHelper::OnPrintForSystemDialog() {
   }
   auto weak_this = weak_ptr_factory_.GetWeakPtr();
   Print(frame, print_preview_context_.source_node(),
-        PrintRequestType::kRegular);
+        PrintRequestType::kRegular, false, false, base::DictionaryValue());
   if (weak_this)
     frame->DispatchAfterPrintEvent();
   // WARNING: |this| may be gone at this point. Do not do any more work here and
@@ -1228,6 +1234,8 @@ void PrintRenderFrameHelper::OnPrintPreview(
   if (ipc_nesting_level_ > 1)
     return;
 
+  blink::WebLocalFrame* frame = render_frame()->GetWebFrame();
+  print_preview_context_.InitWithFrame(frame);
   print_preview_context_.OnPrintPreview();
 
   UMA_HISTOGRAM_ENUMERATION("PrintPreview.PreviewEvent",
@@ -1620,7 +1628,10 @@ void PrintRenderFrameHelper::PrintNode(const blink::WebNode& node) {
 
     auto self = weak_ptr_factory_.GetWeakPtr();
     Print(duplicate_node.GetDocument().GetFrame(), duplicate_node,
-          PrintRequestType::kRegular);
+          PrintRequestType::kRegular,
+          false /* silent */,
+          false /* print_background */,
+          base::DictionaryValue() /* new_settings */);
     // Check if |this| is still valid.
     if (!self)
       return;
@@ -1631,7 +1642,10 @@ void PrintRenderFrameHelper::PrintNode(const blink::WebNode& node) {
 
 void PrintRenderFrameHelper::Print(blink::WebLocalFrame* frame,
                                    const blink::WebNode& node,
-                                   PrintRequestType print_request_type) {
+                                   PrintRequestType print_request_type,
+                                   bool silent,
+                                   bool print_background,
+                                   const base::DictionaryValue& settings) {
   // If still not finished with earlier print request simply ignore.
   if (prep_frame_view_)
     return;
@@ -1639,7 +1653,7 @@ void PrintRenderFrameHelper::Print(blink::WebLocalFrame* frame,
   FrameReference frame_ref(frame);
 
   int expected_page_count = 0;
-  if (!CalculateNumberOfPages(frame, node, &expected_page_count)) {
+  if (!CalculateNumberOfPages(frame, node, &expected_page_count, settings)) {
     DidFinishPrinting(FAIL_PRINT_INIT);
     return;  // Failed to init print page settings.
   }
@@ -1659,8 +1673,9 @@ void PrintRenderFrameHelper::Print(blink::WebLocalFrame* frame,
 
     PrintMsg_PrintPages_Params print_settings;
     auto self = weak_ptr_factory_.GetWeakPtr();
-    GetPrintSettingsFromUser(frame_ref.GetFrame(), node, expected_page_count,
-                             print_request_type, &print_settings);
+    if (!silent)
+      GetPrintSettingsFromUser(frame_ref.GetFrame(), node, expected_page_count,
+                              print_request_type, &print_settings);
     // Check if |this| is still valid.
     if (!self)
       return;
@@ -1670,6 +1685,7 @@ void PrintRenderFrameHelper::Print(blink::WebLocalFrame* frame,
             ? blink::kWebPrintScalingOptionSourceSize
             : scaling_option;
     SetPrintPagesParams(print_settings);
+    print_settings.params.should_print_backgrounds = print_background;
     if (print_settings.params.dpi.IsEmpty() ||
         !print_settings.params.document_cookie) {
       DidFinishPrinting(OK);  // Release resources and fail silently on failure.
@@ -1858,10 +1874,24 @@ std::vector<int> PrintRenderFrameHelper::GetPrintedPages(
   return printed_pages;
 }
 
-bool PrintRenderFrameHelper::InitPrintSettings(bool fit_to_paper_size) {
+bool PrintRenderFrameHelper::InitPrintSettings(
+    bool fit_to_paper_size,
+    const base::DictionaryValue& new_settings) {
   PrintMsg_PrintPages_Params settings;
-  Send(new PrintHostMsg_GetDefaultPrintSettings(routing_id(),
-                                                &settings.params));
+  if (new_settings.empty()) {
+    Send(new PrintHostMsg_GetDefaultPrintSettings(routing_id(),
+                                                  &settings.params));
+  } else {
+    // Send the cookie so that UpdatePrintSettings can reuse PrinterQuery when
+    // possible.
+    int cookie =
+        print_pages_params_ ? print_pages_params_->params.document_cookie : 0;
+    bool canceled = false;
+    Send(new PrintHostMsg_UpdatePrintSettings(
+        routing_id(), cookie, new_settings, &settings, &canceled));
+    if (canceled)
+      return false;
+  }
   // Check if the printer returned any settings, if the settings is empty, we
   // can safely assume there are no printer drivers configured. So we safely
   // terminate.
@@ -1881,12 +1911,14 @@ bool PrintRenderFrameHelper::InitPrintSettings(bool fit_to_paper_size) {
   return result;
 }
 
-bool PrintRenderFrameHelper::CalculateNumberOfPages(blink::WebLocalFrame* frame,
-                                                    const blink::WebNode& node,
-                                                    int* number_of_pages) {
+bool PrintRenderFrameHelper::CalculateNumberOfPages(
+    blink::WebLocalFrame* frame,
+    const blink::WebNode& node,
+    int* number_of_pages,
+    const base::DictionaryValue& settings) {
   DCHECK(frame);
   bool fit_to_paper_size = !IsPrintingNodeOrPdfFrame(frame, node);
-  if (!InitPrintSettings(fit_to_paper_size)) {
+  if (!InitPrintSettings(fit_to_paper_size, settings)) {
     notify_browser_of_print_failure_ = false;
     Send(new PrintHostMsg_ShowInvalidPrinterSettingsError(routing_id()));
     return false;
diff --git a/components/printing/renderer/print_render_frame_helper.h b/components/printing/renderer/print_render_frame_helper.h
index ebe927ebd50270e2a49bf43aeb8ddfcdf99c6b94..4a790772cfb6c1fa911d3fd18e665dcb7e2bd0c1 100644
--- a/components/printing/renderer/print_render_frame_helper.h
+++ b/components/printing/renderer/print_render_frame_helper.h
@@ -193,7 +193,9 @@ class PrintRenderFrameHelper
   bool OnMessageReceived(const IPC::Message& message) override;
 
   // Message handlers ---------------------------------------------------------
-  void OnPrintPages();
+  void OnPrintPages(bool silent,
+                    bool print_background,
+                    const base::DictionaryValue& settings);
   void OnPrintForSystemDialog();
 #if BUILDFLAG(ENABLE_PRINT_PREVIEW)
   void OnInitiatePrintPreview(bool has_selection);
@@ -243,7 +245,10 @@ class PrintRenderFrameHelper
   // WARNING: |this| may be gone after this method returns.
   void Print(blink::WebLocalFrame* frame,
              const blink::WebNode& node,
-             PrintRequestType print_request_type);
+             PrintRequestType print_request_type,
+             bool silent,
+             bool print_background,
+             const base::DictionaryValue& settings);
 
   // Notification when printing is done - signal tear-down/free resources.
   void DidFinishPrinting(PrintingResult result);
@@ -252,12 +257,14 @@ class PrintRenderFrameHelper
 
   // Initialize print page settings with default settings.
   // Used only for native printing workflow.
-  bool InitPrintSettings(bool fit_to_paper_size);
+  bool InitPrintSettings(bool fit_to_paper_size,
+                         const base::DictionaryValue& settings);
 
   // Calculate number of pages in source document.
   bool CalculateNumberOfPages(blink::WebLocalFrame* frame,
                               const blink::WebNode& node,
-                              int* number_of_pages);
+                              int* number_of_pages,
+                              const base::DictionaryValue& settings);
 
 #if BUILDFLAG(ENABLE_PRINT_PREVIEW)
   // Set options for print preset from source PDF document.<|MERGE_RESOLUTION|>--- conflicted
+++ resolved
@@ -46,11 +46,7 @@
  
  void PrintJobWorker::GetSettingsWithUI(int document_page_count,
 diff --git a/chrome/browser/printing/print_view_manager_base.cc b/chrome/browser/printing/print_view_manager_base.cc
-<<<<<<< HEAD
-index 0c779b5f2c26b165f3094742f64f34e2a94570fb..af1bd18d21376f2bd6cac5e3fb661def5afa6f0e 100644
-=======
-index 7ba43aada1ac44827cca264d6f37814e4a91f458..c41b0c24974147e847baa21b9b48926158311aa0 100644
->>>>>>> ba96cdb7
+index 0c779b5f2c26b165f3094742f64f34e2a94570fb..088d2ddba19a7cf445a5e1e255a181075a36785a 100644
 --- a/chrome/browser/printing/print_view_manager_base.cc
 +++ b/chrome/browser/printing/print_view_manager_base.cc
 @@ -27,10 +27,7 @@
@@ -144,10 +140,7 @@
  #endif
  
    ReleasePrinterQuery();
-<<<<<<< HEAD
-@@ -598,6 +603,9 @@ void PrintViewManagerBase::ReleasePrintJob() {
-=======
-@@ -436,9 +441,12 @@ void PrintViewManagerBase::OnNotifyPrintJobEvent(
+@@ -439,9 +444,12 @@ void PrintViewManagerBase::OnNotifyPrintJobEvent(
            content::NotificationService::NoDetails());
        break;
      }
@@ -162,7 +155,7 @@
        NOTREACHED();
        break;
      }
-@@ -532,9 +540,6 @@ bool PrintViewManagerBase::CreateNewPrintJob(PrinterQuery* query) {
+@@ -536,9 +544,6 @@ bool PrintViewManagerBase::CreateNewPrintJob(
    DCHECK(!quit_inner_loop_);
    DCHECK(query);
  
@@ -172,17 +165,16 @@
    // We can't print if there is no renderer.
    if (!web_contents()->GetRenderViewHost() ||
        !web_contents()->GetRenderViewHost()->IsRenderViewLive()) {
-@@ -544,8 +549,6 @@ bool PrintViewManagerBase::CreateNewPrintJob(PrinterQuery* query) {
+@@ -548,8 +553,6 @@ bool PrintViewManagerBase::CreateNewPrintJob(
    DCHECK(!print_job_);
    print_job_ = base::MakeRefCounted<PrintJob>();
-   print_job_->Initialize(query, RenderSourceName(), number_pages_);
+   print_job_->Initialize(std::move(query), RenderSourceName(), number_pages_);
 -  registrar_.Add(this, chrome::NOTIFICATION_PRINT_JOB_EVENT,
 -                 content::Source<PrintJob>(print_job_.get()));
    printing_succeeded_ = false;
    return true;
  }
-@@ -594,6 +597,9 @@ void PrintViewManagerBase::ReleasePrintJob() {
->>>>>>> ba96cdb7
+@@ -598,6 +601,9 @@ void PrintViewManagerBase::ReleasePrintJob() {
    content::RenderFrameHost* rfh = printing_rfh_;
    printing_rfh_ = nullptr;
  
@@ -192,7 +184,7 @@
    if (!print_job_)
      return;
  
-@@ -604,7 +610,7 @@ void PrintViewManagerBase::ReleasePrintJob() {
+@@ -608,7 +614,7 @@ void PrintViewManagerBase::ReleasePrintJob() {
    }
  
    registrar_.Remove(this, chrome::NOTIFICATION_PRINT_JOB_EVENT,
@@ -201,7 +193,7 @@
    // Don't close the worker thread.
    print_job_ = nullptr;
  }
-@@ -674,6 +680,9 @@ bool PrintViewManagerBase::PrintNowInternal(
+@@ -678,6 +684,9 @@ bool PrintViewManagerBase::PrintNowInternal(
    // Don't print / print preview interstitials or crashed tabs.
    if (web_contents()->ShowingInterstitialPage() || web_contents()->IsCrashed())
      return false;
@@ -212,11 +204,7 @@
  }
  
 diff --git a/chrome/browser/printing/print_view_manager_base.h b/chrome/browser/printing/print_view_manager_base.h
-<<<<<<< HEAD
-index f3e23125001c0eebebdb2e211d069cd3feb523d8..8f20b5164c35c0ed0e6952058b98f93258700bf5 100644
-=======
-index cf074791d0e2e17bbf8cf0b000b8d63e235b7deb..c12107d0af1291c113e05bc1a9cc87e2466c8610 100644
->>>>>>> ba96cdb7
+index f3e23125001c0eebebdb2e211d069cd3feb523d8..33b112be55e14562bda78bd79f07a771cb9a18c8 100644
 --- a/chrome/browser/printing/print_view_manager_base.h
 +++ b/chrome/browser/printing/print_view_manager_base.h
 @@ -39,6 +39,8 @@ class PrintJob;
@@ -250,11 +238,7 @@
    bool printing_succeeded_;
  
 diff --git a/chrome/browser/printing/printing_message_filter.cc b/chrome/browser/printing/printing_message_filter.cc
-<<<<<<< HEAD
-index 505d662ee16f34c5581dae5635242127f35a8ebb..0f424eed38ec9baad7383fe948845d96756f3ff8 100644
-=======
-index 1f79e7b127f35e2eaef923af5c4a5f0a7e5250a5..327b37dfbb84c60d7f0e339c3c4cb8ca3b3c9b26 100644
->>>>>>> ba96cdb7
+index 505d662ee16f34c5581dae5635242127f35a8ebb..eef7b48fabe4a006f8b6ebac1b8b3714594a8900 100644
 --- a/chrome/browser/printing/printing_message_filter.cc
 +++ b/chrome/browser/printing/printing_message_filter.cc
 @@ -21,6 +21,7 @@
@@ -296,53 +280,30 @@
  
  void PrintingMessageFilter::OnGetDefaultPrintSettings(IPC::Message* reply_msg) {
    DCHECK_CURRENTLY_ON(BrowserThread::IO);
-<<<<<<< HEAD
-+#if 0
-=======
-   scoped_refptr<PrinterQuery> printer_query;
 +  #if 0
->>>>>>> ba96cdb7
    if (!is_printing_enabled_.GetValue()) {
      // Reply with NULL query.
      OnGetDefaultPrintSettingsReply(nullptr, reply_msg);
      return;
    }
-<<<<<<< HEAD
-+#endif
++  #endif
    std::unique_ptr<PrinterQuery> printer_query = queue_->PopPrinterQuery(0);
    if (!printer_query) {
-=======
-+  #endif
-   printer_query = queue_->PopPrinterQuery(0);
-   if (!printer_query.get()) {
->>>>>>> ba96cdb7
      printer_query =
 @@ -227,11 +233,13 @@ void PrintingMessageFilter::OnScriptedPrintReply(
  void PrintingMessageFilter::OnUpdatePrintSettings(int document_cookie,
                                                    base::Value job_settings,
                                                    IPC::Message* reply_msg) {
-<<<<<<< HEAD
-+#if 0
-=======
-   scoped_refptr<PrinterQuery> printer_query;
 +  #if 0
->>>>>>> ba96cdb7
    if (!is_printing_enabled_.GetValue()) {
      // Reply with NULL query.
      OnUpdatePrintSettingsReply(nullptr, reply_msg);
      return;
    }
-<<<<<<< HEAD
-+#endif
++  #endif
    std::unique_ptr<PrinterQuery> printer_query =
        queue_->PopPrinterQuery(document_cookie);
    if (!printer_query) {
-=======
-+  #endif
-   printer_query = queue_->PopPrinterQuery(document_cookie);
-   if (!printer_query.get()) {
-     printer_query = queue_->CreatePrinterQuery(
->>>>>>> ba96cdb7
 @@ -295,7 +303,7 @@ void PrintingMessageFilter::OnUpdatePrintSettingsReply(
  #if BUILDFLAG(ENABLE_PRINT_PREVIEW)
  void PrintingMessageFilter::OnCheckForCancel(const PrintHostMsg_PreviewIds& ids,
@@ -394,11 +355,7 @@
  // Like PrintMsg_PrintPages, but using the print preview document's frame/node.
  IPC_MESSAGE_ROUTED0(PrintMsg_PrintForSystemDialog)
 diff --git a/components/printing/renderer/print_render_frame_helper.cc b/components/printing/renderer/print_render_frame_helper.cc
-<<<<<<< HEAD
-index a1b05e5b3d433b03b9459e024ae9a5a4422ec590..e06594d45abb1a4a1786c738059ffe9f9fd48686 100644
-=======
-index 74f26daa76a22c749007f06a7f4eeeafb8bb297b..2910edeefff446c2f178123185ee01c199df80be 100644
->>>>>>> ba96cdb7
+index a1b05e5b3d433b03b9459e024ae9a5a4422ec590..3a26774f4105adefddc8c759cee7bdf12c0d3c38 100644
 --- a/components/printing/renderer/print_render_frame_helper.cc
 +++ b/components/printing/renderer/print_render_frame_helper.cc
 @@ -1114,7 +1114,9 @@ void PrintRenderFrameHelper::ScriptedPrint(bool user_initiated) {
