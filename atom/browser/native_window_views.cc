// Copyright (c) 2014 GitHub, Inc.
// Use of this source code is governed by the MIT license that can be
// found in the LICENSE file.

#include "atom/browser/native_window_views.h"

#if defined(OS_WIN)
#include <shobjidl.h>
#endif

#include <string>
#include <vector>

#include "atom/browser/ui/views/menu_bar.h"
#include "atom/browser/ui/views/menu_layout.h"
#include "atom/common/draggable_region.h"
#include "atom/common/options_switches.h"
#include "base/strings/utf_string_conversions.h"
#include "browser/inspectable_web_contents_view.h"
#include "content/public/browser/native_web_keyboard_event.h"
#include "native_mate/dictionary.h"
#include "ui/aura/window.h"
#include "ui/aura/window_tree_host.h"
#include "ui/base/hit_test.h"
#include "ui/views/background.h"
#include "ui/views/controls/webview/unhandled_keyboard_event_handler.h"
#include "ui/views/controls/webview/webview.h"
#include "ui/views/window/client_view.h"
#include "ui/views/widget/widget.h"

#if defined(USE_X11)
#include "atom/browser/browser.h"
#include "atom/browser/ui/views/global_menu_bar_x11.h"
#include "atom/browser/ui/views/frameless_view.h"
#include "atom/browser/ui/x/x_window_utils.h"
#include "base/environment.h"
#include "base/nix/xdg_util.h"
#include "base/strings/stringprintf.h"
#include "chrome/browser/ui/libgtk2ui/unity_service.h"
#include "dbus/bus.h"
#include "dbus/object_proxy.h"
#include "dbus/message.h"
#include "ui/base/x/x11_util.h"
#include "ui/gfx/x/x11_types.h"
#include "ui/views/window/native_frame_view.h"
#elif defined(OS_WIN)
#include "atom/browser/ui/views/win_frame_view.h"
#include "base/win/scoped_comptr.h"
#include "base/win/windows_version.h"
#include "ui/base/win/shell.h"
#include "ui/views/win/hwnd_util.h"
#endif

namespace atom {

namespace {

// The menu bar height in pixels.
#if defined(OS_WIN)
const int kMenuBarHeight = 20;
#else
const int kMenuBarHeight = 25;
#endif

#if defined(USE_X11)
// Counts how many window has already been created, it will be used to set the
// window role for X11.
int kWindowsCreated = 0;

// Returns true if the bus name "com.canonical.AppMenu.Registrar" is available.
bool ShouldUseGlobalMenuBar() {
  dbus::Bus::Options options;
  scoped_refptr<dbus::Bus> bus(new dbus::Bus(options));

  dbus::ObjectProxy* object_proxy =
      bus->GetObjectProxy(DBUS_SERVICE_DBUS, dbus::ObjectPath(DBUS_PATH_DBUS));
  dbus::MethodCall method_call(DBUS_INTERFACE_DBUS, "ListNames");
  scoped_ptr<dbus::Response> response(object_proxy->CallMethodAndBlock(
      &method_call, dbus::ObjectProxy::TIMEOUT_USE_DEFAULT));
  if (!response) {
    bus->ShutdownAndBlock();
    return false;
  }

  dbus::MessageReader reader(response.get());
  dbus::MessageReader array_reader(NULL);
  if (!reader.PopArray(&array_reader)) {
    bus->ShutdownAndBlock();
    return false;
  }
  while (array_reader.HasMoreData()) {
    std::string name;
    if (array_reader.PopString(&name) &&
        name == "com.canonical.AppMenu.Registrar") {
      bus->ShutdownAndBlock();
      return true;
    }
  }

  bus->ShutdownAndBlock();
  return false;
}
#endif

bool IsAltKey(const content::NativeWebKeyboardEvent& event) {
#if defined(USE_X11)
  // 164 and 165 represent VK_LALT and VK_RALT.
  return event.windowsKeyCode == 164 || event.windowsKeyCode == 165;
#else
  return event.windowsKeyCode == ui::VKEY_MENU;
#endif
}

bool IsAltModifier(const content::NativeWebKeyboardEvent& event) {
  typedef content::NativeWebKeyboardEvent::Modifiers Modifiers;
  int modifiers = event.modifiers;
  modifiers &= ~Modifiers::NumLockOn;
  modifiers &= ~Modifiers::CapsLockOn;
  return (modifiers == Modifiers::AltKey) ||
         (modifiers == (Modifiers::AltKey | Modifiers::IsLeft)) ||
         (modifiers == (Modifiers::AltKey | Modifiers::IsRight));
}

class NativeWindowClientView : public views::ClientView {
 public:
  NativeWindowClientView(views::Widget* widget,
                         NativeWindowViews* contents_view)
      : views::ClientView(widget, contents_view) {
  }
  virtual ~NativeWindowClientView() {}

  virtual bool CanClose() OVERRIDE {
    static_cast<NativeWindowViews*>(contents_view())->CloseWebContents();
    return false;
  }

 private:
  DISALLOW_COPY_AND_ASSIGN(NativeWindowClientView);
};

}  // namespace

NativeWindowViews::NativeWindowViews(content::WebContents* web_contents,
                                     const mate::Dictionary& options)
    : NativeWindow(web_contents, options),
      window_(new views::Widget),
      web_view_(inspectable_web_contents()->GetView()->GetView()),
      menu_bar_autohide_(false),
      menu_bar_visible_(false),
      menu_bar_alt_pressed_(false),
      keyboard_event_handler_(new views::UnhandledKeyboardEventHandler),
      use_content_size_(false),
      resizable_(true) {
  options.Get(switches::kTitle, &title_);
  options.Get(switches::kAutoHideMenuBar, &menu_bar_autohide_);

#if defined(OS_WIN)
  // On Windows we rely on the CanResize() to indicate whether window can be
  // resized, and it should be set before window is created.
  options.Get(switches::kResizable, &resizable_);
#endif

  if (enable_larger_than_screen_)
    // We need to set a default maximum window size here otherwise Windows
    // will not allow us to resize the window larger than scree.
    // Setting directly to INT_MAX somehow doesn't work, so we just devide
    // by 10, which should still be large enough.
    maximum_size_.SetSize(INT_MAX / 10, INT_MAX / 10);

  int width = 800, height = 600;
  options.Get(switches::kWidth, &width);
  options.Get(switches::kHeight, &height);
  gfx::Rect bounds(0, 0, width, height);

  window_->AddObserver(this);

  views::Widget::InitParams params;
  params.ownership = views::Widget::InitParams::WIDGET_OWNS_NATIVE_WIDGET;
  params.bounds = bounds;
  params.delegate = this;
  params.type = views::Widget::InitParams::TYPE_WINDOW;
  params.remove_standard_frame = !has_frame_;

#if defined(USE_X11)
  // Set WM_WINDOW_ROLE.
  params.wm_role_name = base::StringPrintf(
      "%s/%s/%d", "Atom Shell", Browser::Get()->GetName().c_str(),
      ++kWindowsCreated);
  // Set WM_CLASS.
  params.wm_class_name = "atom";
  params.wm_class_class = "Atom";
#endif

  window_->Init(params);

#if defined(USE_X11)
  // Set _GTK_THEME_VARIANT to dark if we have "dark-theme" option set.
  bool use_dark_theme = false;
  if (options.Get(switches::kDarkTheme, &use_dark_theme) && use_dark_theme) {
    XDisplay* xdisplay = gfx::GetXDisplay();
    XChangeProperty(xdisplay, GetAcceleratedWidget(),
                    XInternAtom(xdisplay, "_GTK_THEME_VARIANT", False),
                    XInternAtom(xdisplay, "UTF8_STRING", False),
                    8, PropModeReplace,
                    reinterpret_cast<const unsigned char*>("dark"),
                    4);
  }

  // Before the window is mapped the SetWMSpecState can not work, so we have
  // to manually set the _NET_WM_STATE.
  bool skip_taskbar = false;
  if (options.Get(switches::kSkipTaskbar, &skip_taskbar) && skip_taskbar) {
    std::vector<::Atom> state_atom_list;
    state_atom_list.push_back(GetAtom("_NET_WM_STATE_SKIP_TASKBAR"));
    ui::SetAtomArrayProperty(GetAcceleratedWidget(), "_NET_WM_STATE", "ATOM",
                             state_atom_list);
  }
#endif

  // Add web view.
  SetLayoutManager(new MenuLayout(kMenuBarHeight));
  set_background(views::Background::CreateStandardPanelBackground());
  AddChildView(web_view_);

  if (has_frame_ &&
      options.Get(switches::kUseContentSize, &use_content_size_) &&
      use_content_size_)
    bounds = ContentBoundsToWindowBounds(bounds);

<<<<<<< HEAD
  if(has_frame_) {
    window_->set_frame_type(views::Widget::FrameType::FRAME_TYPE_FORCE_NATIVE);
    window_->FrameTypeChanged();
  }
=======
#if defined(OS_WIN)
  if (!has_frame_) {
    // Set Window style so that we get a minimize and maximize animation when
    // frameless.
    DWORD frame_style = WS_THICKFRAME | WS_MINIMIZEBOX | WS_MAXIMIZEBOX |
                        WS_CAPTION;
    ::SetWindowLong(GetAcceleratedWidget(), GWL_STYLE, frame_style);
  }
#endif
>>>>>>> db8361a0

  window_->UpdateWindowIcon();
  window_->CenterWindow(bounds.size());
  Layout();
}

NativeWindowViews::~NativeWindowViews() {
  window_->RemoveObserver(this);
}

void NativeWindowViews::Close() {
  window_->Close();
}

void NativeWindowViews::CloseImmediately() {
  window_->CloseNow();
}

void NativeWindowViews::Move(const gfx::Rect& bounds) {
  window_->SetBounds(bounds);
}

void NativeWindowViews::Focus(bool focus) {
  if (focus)
    window_->Activate();
  else
    window_->Deactivate();
}

bool NativeWindowViews::IsFocused() {
  return window_->IsActive();
}

void NativeWindowViews::Show() {
  window_->Show();
}

void NativeWindowViews::ShowInactive() {
  window_->ShowInactive();
}

void NativeWindowViews::Hide() {
  window_->Hide();
}

bool NativeWindowViews::IsVisible() {
  return window_->IsVisible();
}

void NativeWindowViews::Maximize() {
  window_->Maximize();
}

void NativeWindowViews::Unmaximize() {
  window_->Restore();
}

bool NativeWindowViews::IsMaximized() {
  return window_->IsMaximized();
}

void NativeWindowViews::Minimize() {
  window_->Minimize();
}

void NativeWindowViews::Restore() {
  window_->Restore();
}

bool NativeWindowViews::IsMinimized() {
  return window_->IsMinimized();
}

void NativeWindowViews::SetFullscreen(bool fullscreen) {
  window_->SetFullscreen(fullscreen);
}

bool NativeWindowViews::IsFullscreen() {
  return window_->IsFullscreen();
}

void NativeWindowViews::SetSize(const gfx::Size& size) {
#if defined(USE_X11)
  // On Linux the minimum and maximum size should be updated with window size
  // when window is not resizable.
  if (!resizable_) {
    SetMaximumSize(size);
    SetMinimumSize(size);
  }
#endif

  window_->SetSize(size);
}

gfx::Size NativeWindowViews::GetSize() {
#if defined(OS_WIN)
  if (IsMinimized())
    return window_->GetRestoredBounds().size();
#endif

  return window_->GetWindowBoundsInScreen().size();
}

void NativeWindowViews::SetContentSize(const gfx::Size& size) {
  if (!has_frame_) {
    SetSize(size);
    return;
  }

  gfx::Rect bounds = window_->GetWindowBoundsInScreen();
  SetSize(ContentBoundsToWindowBounds(gfx::Rect(bounds.origin(), size)).size());
}

gfx::Size NativeWindowViews::GetContentSize() {
  if (!has_frame_)
    return GetSize();

  gfx::Size content_size =
      window_->non_client_view()->frame_view()->GetBoundsForClientView().size();
  if (menu_bar_ && menu_bar_visible_)
    content_size.set_height(content_size.height() - kMenuBarHeight);
  return content_size;
}

void NativeWindowViews::SetMinimumSize(const gfx::Size& size) {
  minimum_size_ = size;

#if defined(USE_X11)
  XSizeHints size_hints;
  size_hints.flags = PMinSize;
  size_hints.min_width = size.width();
  size_hints.min_height = size.height();
  XSetWMNormalHints(gfx::GetXDisplay(), GetAcceleratedWidget(), &size_hints);
#endif
}

gfx::Size NativeWindowViews::GetMinimumSize() {
  return minimum_size_;
}

void NativeWindowViews::SetMaximumSize(const gfx::Size& size) {
  maximum_size_ = size;

#if defined(USE_X11)
  XSizeHints size_hints;
  size_hints.flags = PMaxSize;
  size_hints.max_width = size.width();
  size_hints.max_height = size.height();
  XSetWMNormalHints(gfx::GetXDisplay(), GetAcceleratedWidget(), &size_hints);
#endif
}

gfx::Size NativeWindowViews::GetMaximumSize() {
  return maximum_size_;
}

void NativeWindowViews::SetResizable(bool resizable) {
#if defined(OS_WIN)
  if (has_frame_) {
    // WS_MAXIMIZEBOX => Maximize button
    // WS_MINIMIZEBOX => Minimize button
    // WS_THICKFRAME => Resize handle
    DWORD style = ::GetWindowLong(GetAcceleratedWidget(), GWL_STYLE);
    if (resizable)
      style |= WS_MAXIMIZEBOX | WS_MINIMIZEBOX | WS_THICKFRAME;
    else
      style = (style & ~(WS_MAXIMIZEBOX | WS_THICKFRAME)) | WS_MINIMIZEBOX;
    ::SetWindowLong(GetAcceleratedWidget(), GWL_STYLE, style);
  }
#elif defined(USE_X11)
  if (resizable != resizable_) {
    // On Linux there is no "resizable" property of a window, we have to set
    // both the minimum and maximum size to the window size to achieve it.
    if (resizable) {
      SetMaximumSize(gfx::Size());
      SetMinimumSize(gfx::Size());
    } else {
      SetMaximumSize(GetSize());
      SetMinimumSize(GetSize());
    }
  }
#endif

  resizable_ = resizable;
}

bool NativeWindowViews::IsResizable() {
  return resizable_;
}

void NativeWindowViews::SetAlwaysOnTop(bool top) {
  window_->SetAlwaysOnTop(top);
}

bool NativeWindowViews::IsAlwaysOnTop() {
  return window_->IsAlwaysOnTop();
}

void NativeWindowViews::Center() {
  window_->CenterWindow(GetSize());
}

void NativeWindowViews::SetPosition(const gfx::Point& position) {
  window_->SetBounds(gfx::Rect(position, GetSize()));
}

gfx::Point NativeWindowViews::GetPosition() {
#if defined(OS_WIN)
  if (IsMinimized())
    return window_->GetRestoredBounds().origin();
#endif

  return window_->GetWindowBoundsInScreen().origin();
}

void NativeWindowViews::SetTitle(const std::string& title) {
  title_ = title;
  window_->UpdateWindowTitle();
}

std::string NativeWindowViews::GetTitle() {
  return title_;
}

void NativeWindowViews::FlashFrame(bool flash) {
  window_->FlashFrame(flash);
}

void NativeWindowViews::SetSkipTaskbar(bool skip) {
#if defined(OS_WIN)
  base::win::ScopedComPtr<ITaskbarList> taskbar;
  if (FAILED(taskbar.CreateInstance(CLSID_TaskbarList, NULL,
                                    CLSCTX_INPROC_SERVER)) ||
      FAILED(taskbar->HrInit()))
    return;
  if (skip)
    taskbar->DeleteTab(GetAcceleratedWidget());
  else
    taskbar->AddTab(GetAcceleratedWidget());
#elif defined(USE_X11)
  SetWMSpecState(GetAcceleratedWidget(), skip,
                 GetAtom("_NET_WM_STATE_SKIP_TASKBAR"));
#endif
}

void NativeWindowViews::SetKiosk(bool kiosk) {
  SetFullscreen(kiosk);
}

bool NativeWindowViews::IsKiosk() {
  return IsFullscreen();
}

void NativeWindowViews::SetMenu(ui::MenuModel* menu_model) {
  RegisterAccelerators(menu_model);

#if defined(USE_X11)
  if (!global_menu_bar_ && ShouldUseGlobalMenuBar())
    global_menu_bar_.reset(new GlobalMenuBarX11(this));

  // Use global application menu bar when possible.
  if (global_menu_bar_ && global_menu_bar_->IsServerStarted()) {
    global_menu_bar_->SetMenu(menu_model);
    return;
  }
#endif

  // Do not show menu bar in frameless window.
  if (!has_frame_)
    return;

  if (!menu_bar_) {
    gfx::Size content_size = GetContentSize();
    menu_bar_.reset(new MenuBar);
    menu_bar_->set_owned_by_client();

    if (!menu_bar_autohide_) {
      SetMenuBarVisibility(true);
      if (use_content_size_)
        SetContentSize(content_size);
    }
  }

  menu_bar_->SetMenu(menu_model);
  Layout();
}

gfx::NativeWindow NativeWindowViews::GetNativeWindow() {
  return window_->GetNativeWindow();
}

void NativeWindowViews::SetProgressBar(double progress) {
#if defined(OS_WIN)
  if (base::win::GetVersion() < base::win::VERSION_WIN7)
    return;
  base::win::ScopedComPtr<ITaskbarList3> taskbar;
  if (FAILED(taskbar.CreateInstance(CLSID_TaskbarList, NULL,
                                    CLSCTX_INPROC_SERVER) ||
      FAILED(taskbar->HrInit()))) {
    return;
  }
  HWND frame = views::HWNDForNativeWindow(GetNativeWindow());
  if (progress > 1.0) {
    taskbar->SetProgressState(frame, TBPF_INDETERMINATE);
  } else if (progress < 0) {
    taskbar->SetProgressState(frame, TBPF_NOPROGRESS);
  } else if (progress >= 0) {
    taskbar->SetProgressValue(frame,
                              static_cast<int>(progress * 100),
                              100);
  }
#elif defined(USE_X11)
  if (unity::IsRunning()) {
    unity::SetProgressFraction(progress);
  }
#endif
}

gfx::AcceleratedWidget NativeWindowViews::GetAcceleratedWidget() {
  return GetNativeWindow()->GetHost()->GetAcceleratedWidget();
}

void NativeWindowViews::UpdateDraggableRegions(
    const std::vector<DraggableRegion>& regions) {
  if (has_frame_)
    return;

  SkRegion* draggable_region = new SkRegion;

  // By default, the whole window is non-draggable. We need to explicitly
  // include those draggable regions.
  for (std::vector<DraggableRegion>::const_iterator iter = regions.begin();
       iter != regions.end(); ++iter) {
    const DraggableRegion& region = *iter;
    draggable_region->op(
        region.bounds.x(),
        region.bounds.y(),
        region.bounds.right(),
        region.bounds.bottom(),
        region.draggable ? SkRegion::kUnion_Op : SkRegion::kDifference_Op);
  }

  draggable_region_.reset(draggable_region);
}

void NativeWindowViews::OnWidgetActivationChanged(
    views::Widget* widget, bool active) {
  if (widget != window_.get())
    return;

  if (active)
    NotifyWindowFocus();
  else
    NotifyWindowBlur();

  if (active && GetWebContents() && !IsDevToolsOpened())
    GetWebContents()->Focus();

  // Hide menu bar when window is blured.
  if (!active && menu_bar_autohide_ && menu_bar_visible_) {
    SetMenuBarVisibility(false);
    Layout();
  }
}

void NativeWindowViews::DeleteDelegate() {
  NotifyWindowClosed();
}

views::View* NativeWindowViews::GetInitiallyFocusedView() {
  return inspectable_web_contents()->GetView()->GetWebView();
}

bool NativeWindowViews::CanResize() const {
  return resizable_;
}

bool NativeWindowViews::CanMaximize() const {
  return resizable_;
}

base::string16 NativeWindowViews::GetWindowTitle() const {
  return base::UTF8ToUTF16(title_);
}

bool NativeWindowViews::ShouldHandleSystemCommands() const {
  return true;
}

gfx::ImageSkia NativeWindowViews::GetWindowAppIcon() {
  return icon_;
}

gfx::ImageSkia NativeWindowViews::GetWindowIcon() {
  return GetWindowAppIcon();
}

views::Widget* NativeWindowViews::GetWidget() {
  return window_.get();
}

const views::Widget* NativeWindowViews::GetWidget() const {
  return window_.get();
}

views::View* NativeWindowViews::GetContentsView() {
  return this;
}

bool NativeWindowViews::ShouldDescendIntoChildForEventHandling(
    gfx::NativeView child,
    const gfx::Point& location) {
  // App window should claim mouse events that fall within the draggable region.
  if (draggable_region_ &&
      draggable_region_->contains(location.x(), location.y()))
    return false;

  // And the events on border for dragging resizable frameless window.
  if (!has_frame_ && CanResize()) {
    FramelessView* frame = static_cast<FramelessView*>(
        window_->non_client_view()->frame_view());
    return frame->ResizingBorderHitTest(location) == HTNOWHERE;
  }

  return true;
}

views::ClientView* NativeWindowViews::CreateClientView(views::Widget* widget) {
  return new NativeWindowClientView(widget, this);
}

views::NonClientFrameView* NativeWindowViews::CreateNonClientFrameView(
    views::Widget* widget) {
#if defined(OS_WIN)
    WinFrameView* frame_view =  new WinFrameView;
    frame_view->Init(this, widget);
    return frame_view;
#elif defined(OS_LINUX)
  if (has_frame_) {
    return new views::NativeFrameView(widget);
  } else {
    FramelessView* frame_view =  new FramelessView;
    frame_view->Init(this, widget);
    return frame_view;
  }
#endif

  return NULL;
}

gfx::ImageSkia NativeWindowViews::GetDevToolsWindowIcon() {
  return GetWindowAppIcon();
}

void NativeWindowViews::HandleMouseDown() {
  // Hide menu bar when web view is clicked.
  if (menu_bar_autohide_ && menu_bar_visible_) {
    SetMenuBarVisibility(false);
    Layout();
  }
}

void NativeWindowViews::HandleKeyboardEvent(
    content::WebContents*,
    const content::NativeWebKeyboardEvent& event) {
  keyboard_event_handler_->HandleKeyboardEvent(event, GetFocusManager());

  if (!menu_bar_)
    return;

  // Show accelerator when "Alt" is pressed.
  if (menu_bar_visible_ && IsAltKey(event))
    menu_bar_->SetAcceleratorVisibility(
        event.type == blink::WebInputEvent::RawKeyDown);

  // Show the submenu when "Alt+Key" is pressed.
  if (event.type == blink::WebInputEvent::RawKeyDown && !IsAltKey(event) &&
      IsAltModifier(event)) {
    if (!menu_bar_visible_ &&
        (menu_bar_->GetAcceleratorIndex(event.windowsKeyCode) != -1)) {
      SetMenuBarVisibility(true);
      Layout();
    }
    menu_bar_->ActivateAccelerator(event.windowsKeyCode);
    return;
  }

  if (!menu_bar_autohide_)
    return;

  // Toggle the menu bar only when a single Alt is released.
  if (event.type == blink::WebInputEvent::RawKeyDown && IsAltKey(event)) {
    // When a single Alt is pressed:
    menu_bar_alt_pressed_ = true;
  } else if (event.type == blink::WebInputEvent::KeyUp && IsAltKey(event) &&
#if defined(USE_X11)
             event.modifiers == 0 &&
#endif
             menu_bar_alt_pressed_) {
    // When a single Alt is released right after a Alt is pressed:
    menu_bar_alt_pressed_ = false;
    SetMenuBarVisibility(!menu_bar_visible_);
    Layout();
  } else {
    // When any other keys except single Alt have been pressed/released:
    menu_bar_alt_pressed_ = false;
  }
}

bool NativeWindowViews::AcceleratorPressed(const ui::Accelerator& accelerator) {
  return accelerator_util::TriggerAcceleratorTableCommand(
      &accelerator_table_, accelerator);
}

void NativeWindowViews::RegisterAccelerators(ui::MenuModel* menu_model) {
  // Clear previous accelerators.
  views::FocusManager* focus_manager = GetFocusManager();
  accelerator_table_.clear();
  focus_manager->UnregisterAccelerators(this);

  // Register accelerators with focus manager.
  accelerator_util::GenerateAcceleratorTable(&accelerator_table_, menu_model);
  accelerator_util::AcceleratorTable::const_iterator iter;
  for (iter = accelerator_table_.begin();
       iter != accelerator_table_.end();
       ++iter) {
    focus_manager->RegisterAccelerator(
        iter->first, ui::AcceleratorManager::kNormalPriority, this);
  }
}

gfx::Rect NativeWindowViews::ContentBoundsToWindowBounds(
    const gfx::Rect& bounds) {
  gfx::Rect window_bounds =
      window_->non_client_view()->GetWindowBoundsForClientBounds(bounds);
  if (menu_bar_ && menu_bar_visible_)
    window_bounds.set_height(window_bounds.height() + kMenuBarHeight);
  return window_bounds;
}

void NativeWindowViews::SetMenuBarVisibility(bool visible) {
  if (!menu_bar_)
    return;

  // Always show the accelerator when the auto-hide menu bar shows.
  if (menu_bar_autohide_)
    menu_bar_->SetAcceleratorVisibility(visible);

  menu_bar_visible_ = visible;
  if (visible) {
    DCHECK_EQ(child_count(), 1);
    AddChildView(menu_bar_.get());
  } else {
    DCHECK_EQ(child_count(), 2);
    RemoveChildView(menu_bar_.get());
  }
}

// static
NativeWindow* NativeWindow::Create(content::WebContents* web_contents,
                                   const mate::Dictionary& options) {
  return new NativeWindowViews(web_contents, options);
}

}  // namespace atom<|MERGE_RESOLUTION|>--- conflicted
+++ resolved
@@ -227,12 +227,6 @@
       use_content_size_)
     bounds = ContentBoundsToWindowBounds(bounds);
 
-<<<<<<< HEAD
-  if(has_frame_) {
-    window_->set_frame_type(views::Widget::FrameType::FRAME_TYPE_FORCE_NATIVE);
-    window_->FrameTypeChanged();
-  }
-=======
 #if defined(OS_WIN)
   if (!has_frame_) {
     // Set Window style so that we get a minimize and maximize animation when
@@ -242,7 +236,11 @@
     ::SetWindowLong(GetAcceleratedWidget(), GWL_STYLE, frame_style);
   }
 #endif
->>>>>>> db8361a0
+
+  if(has_frame_) {
+    window_->set_frame_type(views::Widget::FrameType::FRAME_TYPE_FORCE_NATIVE);
+    window_->FrameTypeChanged();
+  }
 
   window_->UpdateWindowIcon();
   window_->CenterWindow(bounds.size());
